--- conflicted
+++ resolved
@@ -99,11 +99,8 @@
             # Stream cipher
             self.mode = None
             self.iv = _extract(params, 'iv', None)
-<<<<<<< HEAD
-=======
             if self.iv is not None:
                 self.iv = b(self.iv)
->>>>>>> aa32e3d6
 
         self.extra_params = params
 
