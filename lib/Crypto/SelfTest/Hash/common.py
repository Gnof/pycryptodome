# -*- coding: utf-8 -*-
#
#  SelfTest/Hash/common.py: Common code for Crypto.SelfTest.Hash
#
# Written in 2008 by Dwayne C. Litzenberger <dlitz@dlitz.net>
# and in 2013 by Fabrizio Tarizzo <fabrizio@fabriziotarizzo.org>
#
# ===================================================================
# The contents of this file are dedicated to the public domain.  To
# the extent that dedication to the public domain is not available,
# everyone is granted a worldwide, perpetual, royalty-free,
# non-exclusive license to exercise all rights associated with the
# contents of this file for any purpose whatsoever.
# No rights are reserved.
#
# THE SOFTWARE IS PROVIDED "AS IS", WITHOUT WARRANTY OF ANY KIND,
# EXPRESS OR IMPLIED, INCLUDING BUT NOT LIMITED TO THE WARRANTIES OF
# MERCHANTABILITY, FITNESS FOR A PARTICULAR PURPOSE AND
# NONINFRINGEMENT. IN NO EVENT SHALL THE AUTHORS OR COPYRIGHT HOLDERS
# BE LIABLE FOR ANY CLAIM, DAMAGES OR OTHER LIABILITY, WHETHER IN AN
# ACTION OF CONTRACT, TORT OR OTHERWISE, ARISING FROM, OUT OF OR IN
# CONNECTION WITH THE SOFTWARE OR THE USE OR OTHER DEALINGS IN THE
# SOFTWARE.
# ===================================================================

"""Self-testing for PyCrypto hash modules"""

__revision__ = "$Id$"

import sys
import unittest
import binascii
import Crypto.Hash
from Crypto.Util.py3compat import *
if sys.version_info[0] == 2 and sys.version_info[1] == 1:
    from Crypto.Util.py21compat import *

# For compatibility with Python 2.1 and Python 2.2
if sys.hexversion < 0x02030000:
    # Python 2.1 doesn't have a dict() function
    # Python 2.2 dict() function raises TypeError if you do dict(MD5='blah')
    def dict(**kwargs):
        return kwargs.copy()
else:
    dict = dict

from Crypto.Util.strxor import strxor_c

class HashDigestSizeSelfTest(unittest.TestCase):
    
    def __init__(self, hashmod, description, expected):
        unittest.TestCase.__init__(self)
        self.hashmod = hashmod
        self.expected = expected
        self.description = description
        
    def shortDescription(self):
        return self.description

    def runTest(self):
        self.failUnless(hasattr(self.hashmod, "digest_size"))
        self.assertEquals(self.hashmod.digest_size, self.expected)
        h = self.hashmod.new()
        self.failUnless(hasattr(h, "digest_size"))
        self.assertEquals(h.digest_size, self.expected)
        

# Monte Carlo Test (MCT) - see ``Description of Known Answer Test (KAT)
# and Monte Carlo Test (MCT) for SHA-3 Candidate Algorithm Submissions''
# <http://csrc.nist.gov/groups/ST/hash/documents/SHA3-KATMCT1.pdf>
class HashMonteCarloTest (unittest.TestCase):

    def __init__ (self, hashmod, description, seed, checkpoints, iterations=1000):
        unittest.TestCase.__init__(self)
        self.hashmod = hashmod
        self.description = description
        self.seed = binascii.a2b_hex(seed)
        self.checkpoints = checkpoints
        self.iterations = iterations
        self.msgcut = len(self.seed) - hashmod.digest_size

    def shortDescription(self):
        return self.description
        
    def runTest(self):
        msg = self.seed
        j = 0
        for chk in self.checkpoints:
            for i in xrange (self.iterations):
                digest = self.hashmod.new(msg).digest()
                msg = digest + msg[:self.msgcut]
            if sys.version_info[0] == 2:
                self.assertEqual (chk, binascii.b2a_hex(digest), "Failed at checkpoint n. %d" % j)
            else:
                self.assertEqual (chk, binascii.b2a_hex(digest).decode(), "Failed at checkpoint n. %d" % j)
            j += 1

class HashSelfTest(unittest.TestCase):

    def __init__(self, hashmod, description, expected, input):
        unittest.TestCase.__init__(self)
        self.hashmod = hashmod
        self.expected = expected
        self.input = input
        self.description = description

    def shortDescription(self):
        return self.description

    def runTest(self):
        h = self.hashmod.new()
        h.update(self.input)

        out1 = binascii.b2a_hex(h.digest())
        out2 = h.hexdigest()

        h = self.hashmod.new(self.input)

        out3 = h.hexdigest()
        out4 = binascii.b2a_hex(h.digest())

        # PY3K: hexdigest() should return str(), and digest() bytes 
        self.assertEqual(self.expected, out1)   # h = .new(); h.update(data); h.digest()
        if sys.version_info[0] == 2:
            self.assertEqual(self.expected, out2)   # h = .new(); h.update(data); h.hexdigest()
            self.assertEqual(self.expected, out3)   # h = .new(data); h.hexdigest()
        else:
            self.assertEqual(self.expected.decode(), out2)   # h = .new(); h.update(data); h.hexdigest()
            self.assertEqual(self.expected.decode(), out3)   # h = .new(data); h.hexdigest()
        self.assertEqual(self.expected, out4)   # h = .new(data); h.digest()

        # Verify that the .new() method produces a fresh hash object, except
        # for MD5 and SHA1, which are hashlib objects.  (But test any .new()
        # method that does exist.)
        if self.hashmod.__name__ not in ('Crypto.Hash.MD5', 'Crypto.Hash.SHA1') or hasattr(h, 'new'):
            h2 = h.new()
            h2.update(self.input)
            out5 = binascii.b2a_hex(h2.digest())
            self.assertEqual(self.expected, out5)

        # Verify that Crypto.Hash.new(h) produces a fresh hash object
        h3 = Crypto.Hash.new(h)
        h3.update(self.input)
        out6 = binascii.b2a_hex(h3.digest())
        self.assertEqual(self.expected, out6)

        if hasattr(h, 'name'):
            # Verify that Crypto.Hash.new(h.name) produces a fresh hash object
            h4 = Crypto.Hash.new(h.name)
            h4.update(self.input)
            out7 = binascii.b2a_hex(h4.digest())
            self.assertEqual(self.expected, out7)

class HashTestOID(unittest.TestCase):
    def __init__(self, hashmod, oid):
        unittest.TestCase.__init__(self)
        self.hashmod = hashmod
        self.oid = oid

    def runTest(self):
        from Crypto.Signature import PKCS1_v1_5
        h = self.hashmod.new()
        self.assertEqual(PKCS1_v1_5._HASH_OIDS[h.name], self.oid)

class HashDocStringTest(unittest.TestCase):
    def __init__(self, hashmod):
        unittest.TestCase.__init__(self)
        self.hashmod = hashmod

    def runTest(self):
        docstring = self.hashmod.__doc__
        self.assert_(hasattr(self.hashmod, '__doc__'))
        self.assert_(isinstance(self.hashmod.__doc__, str))

class GenericHashConstructorTest(unittest.TestCase):
    def __init__(self, hashmod):
        unittest.TestCase.__init__(self)
        self.hashmod = hashmod

    def runTest(self):
        obj1 = self.hashmod.new("foo")
        obj2 = self.hashmod.new()
        obj3 = Crypto.Hash.new(obj1.name, "foo")
        obj4 = Crypto.Hash.new(obj1.name)
        obj5 = Crypto.Hash.new(obj1, "foo")
        obj6 = Crypto.Hash.new(obj1)
        self.assert_(isinstance(self.hashmod, obj1))
        self.assert_(isinstance(self.hashmod, obj2))
        self.assert_(isinstance(self.hashmod, obj3))
        self.assert_(isinstance(self.hashmod, obj4))
        self.assert_(isinstance(self.hashmod, obj5))
        self.assert_(isinstance(self.hashmod, obj6))

class MACSelfTest(unittest.TestCase):

    def __init__(self, module, description, result, input, key, params):
        unittest.TestCase.__init__(self)
        self.module = module
        self.result = result
        self.input = input
        self.key = key
        self.params = params
        self.description = description

    def shortDescription(self):
        return self.description

    def runTest(self):
        key = binascii.a2b_hex(b(self.key))
        data = binascii.a2b_hex(b(self.input))

        # Strip whitespace from the expected string (which should be in lowercase-hex)
        expected = b("".join(self.result.split()))

        h = self.module.new(key, **self.params)
        h.update(data)
        out1_bin = h.digest()
        out1 = binascii.b2a_hex(h.digest())
        out2 = h.hexdigest()

        # Verify that correct MAC does not raise any exception
        h.hexverify(out1)
        h.verify(out1_bin)

        # Verify that incorrect MAC does raise ValueError exception
        wrong_mac = strxor_c(out1_bin, 255)
        self.assertRaises(ValueError, h.verify, wrong_mac)
        self.assertRaises(ValueError, h.hexverify, "4556")

        h = self.module.new(key, data, **self.params)

        out3 = h.hexdigest()
        out4 = binascii.b2a_hex(h.digest())

        # Test .copy()
        h2 = h.copy()
        h.update(b("blah blah blah"))  # Corrupt the original hash object
        out5 = binascii.b2a_hex(h2.digest())    # The copied hash object should return the correct result

        # PY3K: Check that hexdigest() returns str and digest() returns bytes
        if sys.version_info[0] > 2:
            self.assertTrue(isinstance(h.digest(), type(b(""))))
            self.assertTrue(isinstance(h.hexdigest(), type("")))

        # PY3K: Check that .hexverify() accepts bytes or str
        if sys.version_info[0] > 2:
            h.hexverify(h.hexdigest())
            h.hexverify(h.hexdigest().encode('ascii'))

        # PY3K: hexdigest() should return str, and digest() should return bytes
        self.assertEqual(expected, out1)
        if sys.version_info[0] == 2:
            self.assertEqual(expected, out2)
            self.assertEqual(expected, out3)
        else:
            self.assertEqual(expected.decode(), out2)
            self.assertEqual(expected.decode(), out3)
        self.assertEqual(expected, out4)
        self.assertEqual(expected, out5)

def make_hash_tests(module, module_name, test_data, digest_size, oid=None, mct_data=None):
    tests = []
    for i in range(len(test_data)):
        row = test_data[i]
        (expected, input) = map(b,row[0:2])
        if len(row) < 3:
            description = repr(input)
        else:
            description = row[2].encode('latin-1')
        name = "%s #%d: %s" % (module_name, i+1, description)
        tests.append(HashSelfTest(module, name, expected, input))
    name = "%s #%d: digest_size" % (module_name, i+1)
    tests.append(HashDigestSizeSelfTest(module, name, digest_size))

    if oid is not None:
<<<<<<< HEAD
        tests.append(HashTestOID(module, oid))
=======
        tests.append(HashTestOID(module, b(oid)))
        
>>>>>>> fb9ec47a
    tests.append(HashDocStringTest(module))
    
    if getattr(module, 'name', None) is not None:
        tests.append(GenericHashConstructorTest(module))
        
    if mct_data is not None:
        (mct_seed, mct_checkpoints, mct_iterations) = mct_data
        tests.append (HashMonteCarloTest(module, 'Monte Carlo Test for ' + module_name,
                        mct_seed, mct_checkpoints, mct_iterations))
                        
    return tests

def make_mac_tests(module, module_name, test_data):
    tests = []
    for i in range(len(test_data)):
        row = test_data[i]
        (key, data, results, description, params) = row
        name = "%s #%d: %s" % (module_name, i+1, description)
        tests.append(MACSelfTest(module, name, results, data, key, params))
    return tests

# vim:set ts=4 sw=4 sts=4 expandtab:<|MERGE_RESOLUTION|>--- conflicted
+++ resolved
@@ -47,13 +47,13 @@
 from Crypto.Util.strxor import strxor_c
 
 class HashDigestSizeSelfTest(unittest.TestCase):
-    
+
     def __init__(self, hashmod, description, expected):
         unittest.TestCase.__init__(self)
         self.hashmod = hashmod
         self.expected = expected
         self.description = description
-        
+
     def shortDescription(self):
         return self.description
 
@@ -63,7 +63,7 @@
         h = self.hashmod.new()
         self.failUnless(hasattr(h, "digest_size"))
         self.assertEquals(h.digest_size, self.expected)
-        
+
 
 # Monte Carlo Test (MCT) - see ``Description of Known Answer Test (KAT)
 # and Monte Carlo Test (MCT) for SHA-3 Candidate Algorithm Submissions''
@@ -81,7 +81,7 @@
 
     def shortDescription(self):
         return self.description
-        
+
     def runTest(self):
         msg = self.seed
         j = 0
@@ -119,7 +119,7 @@
         out3 = h.hexdigest()
         out4 = binascii.b2a_hex(h.digest())
 
-        # PY3K: hexdigest() should return str(), and digest() bytes 
+        # PY3K: hexdigest() should return str(), and digest() bytes
         self.assertEqual(self.expected, out1)   # h = .new(); h.update(data); h.digest()
         if sys.version_info[0] == 2:
             self.assertEqual(self.expected, out2)   # h = .new(); h.update(data); h.hexdigest()
@@ -273,22 +273,17 @@
     tests.append(HashDigestSizeSelfTest(module, name, digest_size))
 
     if oid is not None:
-<<<<<<< HEAD
         tests.append(HashTestOID(module, oid))
-=======
-        tests.append(HashTestOID(module, b(oid)))
-        
->>>>>>> fb9ec47a
     tests.append(HashDocStringTest(module))
-    
+
     if getattr(module, 'name', None) is not None:
         tests.append(GenericHashConstructorTest(module))
-        
+
     if mct_data is not None:
         (mct_seed, mct_checkpoints, mct_iterations) = mct_data
         tests.append (HashMonteCarloTest(module, 'Monte Carlo Test for ' + module_name,
                         mct_seed, mct_checkpoints, mct_iterations))
-                        
+
     return tests
 
 def make_mac_tests(module, module_name, test_data):
