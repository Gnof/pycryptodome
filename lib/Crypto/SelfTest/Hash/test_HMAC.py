--- conflicted
+++ resolved
@@ -27,10 +27,7 @@
 __revision__ = "$Id$"
 
 import unittest
-<<<<<<< HEAD
-=======
 from binascii import hexlify
->>>>>>> aa32e3d6
 
 from common import dict     # For compatibility with Python 2.1 and 2.2
 from Crypto.Util.py3compat import *
